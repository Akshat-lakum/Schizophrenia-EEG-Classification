--- conflicted
+++ resolved
@@ -6,17 +6,13 @@
 
 ## 📁 Project Structure
 
-Schizophrenia-EEG-Classification/  
-├── models/  
+Schizophrenia-EEG-Classification  
+├── models  
 │   ├── model_1_ml_manual.py  
 │   ├── model_2_dl_manual.py  
-<<<<<<< HEAD
 │   ├──  model_3_dl_from_ml.py  
-│   └── scz-for-eeg (2).ipynb
-=======
-│   ├── model_3_dl_from_ml.py
->>>>>>> fe31ce48
-├── data/  
+│   └── scz-for-eeg (2).ipynb  
+├── data  
 │   ├── demographic.csv  
 │   ├── 18.csv  
 │   └── README.md  
@@ -28,12 +24,12 @@
 
 ### 📄 Descriptions
 
-- `models/`  
+- `models`  
   - `model_1_ml_manual.py`: Manual feature extraction + ML classification  
   - `model_2_dl_manual.py`: Manual feature extraction + DL classification  
   - `model_3_dl_from_ml.py`: ML-based feature extraction + DL classification  
 
-- `data/`  
+- `data`  
   - `demographic.csv`: EEG metadata file (user must provide)  
   - `18.csv`: EEG signal sample file (user must provide)  
   - `README.md`: Instructions on what data files are needed and where to place them  
